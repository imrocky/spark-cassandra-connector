--- conflicted
+++ resolved
@@ -89,9 +89,5 @@
 
 case object BlobType extends PrimitiveColumnType[ByteBuffer] {
   def converterToCassandra = new OptionToNullConverter(TypeConverter.forType[ByteBuffer])
-<<<<<<< HEAD
-}
-=======
   def scalaTypeTag = TypeTag.synchronized { implicitly[TypeTag[ByteBuffer]] }
-}
->>>>>>> 7647505f
+}