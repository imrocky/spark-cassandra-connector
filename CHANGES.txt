--- conflicted
+++ resolved
@@ -1,13 +1,10 @@
-1.2.0
+1.2.0 (unreleased)
  * Added support for TTL and timestamp in the writer (#153)
+ * Upgraded Spark to the latest release version, 1.1.1 (#461)
 
 1.1.1 (unreleased)
  * Merged bug fix for #463 from b1.0
-<<<<<<< HEAD
- * Upgraded Spark to the latest release version, 1.1.1 (#461)
-=======
  * Fixed NoSuchElementException in SparkSQL predicate pushdown code (SPARKC-7, #454)
->>>>>>> 8faaee3d
 
 1.1.0
  * Switch to java driver 2.1.3 and Guava 14.0.1 (yay!).
